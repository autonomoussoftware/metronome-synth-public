--- conflicted
+++ resolved
@@ -1,9 +1,5 @@
 {
-<<<<<<< HEAD
-  "ethereum": {
-=======
   "mainnet": {
->>>>>>> 9c2f5461
     "bridge_token_mapping": [
       {
         "collateral_token": "0xa8b607Aa09B6A2E306F93e74c282Fb13f6A80452",
@@ -201,7 +197,10 @@
           },
           {
             "synth": "0x33bCa143d9b41322479E8d26072a00a352404721",
-            "collaterals": ["0x4200000000000000000000000000000000000042", "0x19382707d5a47E74f60053b652Ab34b6e30Febad"]
+            "collaterals": [
+              "0x4200000000000000000000000000000000000042",
+              "0x19382707d5a47E74f60053b652Ab34b6e30Febad"
+            ]
           },
           {
             "synth": "0x9dAbAE7274D28A45F0B65Bf8ED201A5731492ca0",
@@ -214,8 +213,6 @@
         ]
       }
     ]
-<<<<<<< HEAD
-=======
   },
   "base": {
     "bridge_token_mapping": [],
@@ -277,7 +274,6 @@
               "0x3899a6090c5C178dB8A1800DA39daD0D06EeEFBE"
             ]
           },
-
           {
             "synth": "0x7Ba6F01772924a82D9626c126347A28299E98c98",
             "collaterals": [
@@ -293,6 +289,5 @@
         ]
       }
     ]
->>>>>>> 9c2f5461
   }
 }