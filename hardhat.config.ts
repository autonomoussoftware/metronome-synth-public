--- conflicted
+++ resolved
@@ -38,10 +38,6 @@
     localhost: {
       saveDeployments: true,
       autoImpersonate: true,
-<<<<<<< HEAD
-=======
-      accounts,
->>>>>>> 431625cf
       chainId,
       deploy: ['deploy/scripts/mainnet'],
     },
